@testset "SRP Acceleration" begin
    JD = date_to_jd(2024, 1, 5, 12, 0, 0.0)
    p = ComponentVector(; JD=JD)

    eop_data = fetch_iers_eop()

    state = [
        -1076.225324679696
        -6765.896364327722
        -332.3087833503755
        9.356857417032581
        -3.3123476319597557
        -1.1880157328553503
    ] #km, km/s

    satellite_srp_model = CannonballFixedSRP(0.2)

    #TODO: RESOLVE SUN'S POSITION WITH HIGHER FIDELITY MODEL
    sun_model = ThirdBodyModel(; body=SunBody(), eop_data=eop_data)

    srp_model = SRPAstroModel(;
<<<<<<< HEAD
        satellite_srp_model=satellite_srp_model,
        sun_data=sun_model,
        eop_data=eop_data,
        shadow_model=Conical(),
=======
        satellite_srp_model=satellite_srp_model, sun_data=sun_model, eop_data=eop_data
>>>>>>> 902a76ed
    )

    srp_accel = acceleration(state, p, 0.0, srp_model)

    # Generated with Orekit
    expected_acceleration = [
        -2.329584903106538e-10, 8.386410966633495e-10, 3.63558686733764e-10
    ] # km/s

    # This should resolve more after we replace the Sun's position with a higher fidelity
    @test srp_accel ≈ expected_acceleration atol = 1e-11
end<|MERGE_RESOLUTION|>--- conflicted
+++ resolved
@@ -19,14 +19,7 @@
     sun_model = ThirdBodyModel(; body=SunBody(), eop_data=eop_data)
 
     srp_model = SRPAstroModel(;
-<<<<<<< HEAD
-        satellite_srp_model=satellite_srp_model,
-        sun_data=sun_model,
-        eop_data=eop_data,
-        shadow_model=Conical(),
-=======
         satellite_srp_model=satellite_srp_model, sun_data=sun_model, eop_data=eop_data
->>>>>>> 902a76ed
     )
 
     srp_accel = acceleration(state, p, 0.0, srp_model)
