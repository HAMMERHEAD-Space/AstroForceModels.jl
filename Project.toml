--- conflicted
+++ resolved
@@ -19,15 +19,6 @@
 ComponentArrays = "0.15"
 LinearAlgebra = "1"
 Parameters = "0.12"
-<<<<<<< HEAD
-SatelliteToolboxAtmosphericModels = "1.0"
-SatelliteToolboxBase = "1.0"
-SatelliteToolboxCelestialBodies = "1.0"
-SatelliteToolboxGravityModels = "1.0"
-SatelliteToolboxTransformations = "1.0"
-SpaceIndices = "1.2"
-StaticArraysCore = "1.4"
-=======
 SatelliteToolboxAtmosphericModels = "1"
 SatelliteToolboxBase = "1"
 SatelliteToolboxCelestialBodies = "1"
@@ -35,8 +26,6 @@
 SatelliteToolboxTransformations = "1"
 SpaceIndices = "2"
 StaticArraysCore = "1.4"
-Test = "1"
->>>>>>> 3a6b9cc7
 julia = "1.10, 1.11"
 
 [extras]
