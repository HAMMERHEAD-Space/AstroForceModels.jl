--- conflicted
+++ resolved
@@ -14,16 +14,12 @@
 ValSplit = "0625e100-946b-11ec-09cd-6328dd093154"
 
 [compat]
-<<<<<<< HEAD
-SatelliteToolboxGravityModels = "0.1"
-julia = "1"
-=======
 ComponentArrays = "0.15"
 SatelliteToolboxAtmosphericModels = "0.1"
+SatelliteToolboxGravityModels = "0.1"
 StaticArraysCore = "1"
 ValSplit = "0.1"
 julia = "1.9"
->>>>>>> 310db53b
 
 [extras]
 Test = "8dfed614-e22c-5e08-85e1-65c5234f0b40"
