name = "AstroForceModels"
uuid = "077569d7-e100-45f3-83e3-c646e23345bd"
authors = ["Jordan Murphy <jmurphy6895@gmail.com> and contributors"]
version = "1.0.0-DEV"

[deps]
ComponentArrays = "b0b7db55-cfe3-40fc-9ded-d10e2dbeff66"
LinearAlgebra = "37e2e46d-f89d-539d-b4ee-838fcccc9c8e"
SatelliteToolboxAtmosphericModels = "5718ef0a-a30f-426d-bcd9-4cf31dd12909"
SatelliteToolboxCelestialBodies = "b0edd99f-a7ca-4aa6-9a1e-a53e8f506046"
SatelliteToolboxGravityModels = "bd9e9728-6f7b-4d28-9e50-c765cb1b7c8c"
SatelliteToolboxTransformations = "6b019ec1-7a1e-4f04-96c7-a9db1ca5514d"
StaticArraysCore = "1e83bf80-4336-4d27-bf5d-d5a4f845583c"
ValSplit = "0625e100-946b-11ec-09cd-6328dd093154"

[compat]
<<<<<<< HEAD
SatelliteToolboxTransformations = "0.1"
julia = "1"
=======
ComponentArrays = "0.15"
SatelliteToolboxAtmosphericModels = "0.1"
SatelliteToolboxGravityModels = "0.1"
StaticArraysCore = "1"
ValSplit = "0.1"
julia = "1.9"
>>>>>>> adab2107

[extras]
Test = "8dfed614-e22c-5e08-85e1-65c5234f0b40"

[targets]
test = ["Test"]<|MERGE_RESOLUTION|>--- conflicted
+++ resolved
@@ -14,17 +14,13 @@
 ValSplit = "0625e100-946b-11ec-09cd-6328dd093154"
 
 [compat]
-<<<<<<< HEAD
-SatelliteToolboxTransformations = "0.1"
-julia = "1"
-=======
 ComponentArrays = "0.15"
 SatelliteToolboxAtmosphericModels = "0.1"
 SatelliteToolboxGravityModels = "0.1"
+SatelliteToolboxTransformations = "0.1"
 StaticArraysCore = "1"
 ValSplit = "0.1"
 julia = "1.9"
->>>>>>> adab2107
 
 [extras]
 Test = "8dfed614-e22c-5e08-85e1-65c5234f0b40"
