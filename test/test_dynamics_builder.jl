--- conflicted
+++ resolved
@@ -14,14 +14,7 @@
 
     satellite_srp_model = CannonballFixedSRP(0.2)
     srp_model = SRPAstroModel(;
-<<<<<<< HEAD
-        satellite_srp_model=satellite_srp_model,
-        sun_data=sun_third_body,
-        eop_data=eop_data,
-        shadow_model=Conical(),
-=======
         satellite_srp_model=satellite_srp_model, sun_data=sun_third_body, eop_data=eop_data
->>>>>>> 902a76ed
     )
 
     satellite_drag_model = CannonballFixedDrag(0.2)
