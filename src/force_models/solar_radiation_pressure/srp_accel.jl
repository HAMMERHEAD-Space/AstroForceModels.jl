# # # # # # # # # # # # # # # # # # # # # # # # # # # # # # # # # # # # # # # # # # # # # #
#
# Description
# ==========================================================================================
#
#   Acceleration from Solar Radiation Pressure
#
# # # # # # # # # # # # # # # # # # # # # # # # # # # # # # # # # # # # # # # # # # # # # #
#
# References
# ==========================================================================================
#
#   [1] https://ai-solutions.com/_freeflyeruniversityguide/solar_radiation_pressure.htm
#
# # # # # # # # # # # # # # # # # # # # # # # # # # # # # # # # # # # # # # # # # # # # # #

export SRPAstroModel, srp_accel

"""
SRP Astro Model struct
Contains information to compute the acceleration of a SRP a spacecraft.

# Fields
- `satellite_srp_model::AbstractSatelliteDragModel`: The satellite srp model for computing the ballistic coefficient.
- `sun_data::ThirdBodyModel`: The data to compute the Sun's position.
"""
@with_kw struct SRPAstroModel{ST,SDT,EoT,SMT,RST,ROT,PT,AUT} <:
                AbstractNonPotentialBasedForce where {
    ST<:AbstractSatelliteSRPModel,
    SDT<:ThirdBodyModel,
    EoT<:Union{EopIau1980,EopIau2000A},
    SMT<:ShadowModelType,
}
    satellite_srp_model::ST
    sun_data::SDT
    eop_data::EoT
    shadow_model::SMT = Conical()

    R_Sun::RST = R_SUN
    R_Occulting::ROT = R_EARTH
    Ψ::PT = SOLAR_FLUX
    AU::AUT = ASTRONOMICAL_UNIT
end

"""
    acceleration(u::AbstractVector, p::ComponentVector, t::Number, srp_model::SRPAstroModel)

Computes the srp acceleration acting on a spacecraft given a srp model and current state and 
parameters of an object.

# Arguments
- `u::AbstractVector`: Current State of the simulation.
- `p::ComponentVector`: Current parameters of the simulation.
- `t::Number`: Current time of the simulation.
- `srp_model::SRPAstroModel`: SRP model struct containing the relevant information to compute the acceleration.

# Returns
- `acceleration: SVector{3}`: The 3-dimensional srp acceleration acting on the spacecraft.

"""
function acceleration(
    u::AbstractVector, p::ComponentVector, t::Number, srp_model::SRPAstroModel
)
    # Compute the Sun's Position
    sun_pos = srp_model.sun_data(p.JD + t / 86400.0, Position())

    # Compute the reflectivity ballistic coefficient
    RC = reflectivity_ballistic_coefficient(u, p, t, srp_model.satellite_srp_model)

    # Return the 3-Dimensional SRP Force
    return srp_accel(
        u,
        sun_pos,
        RC;
        ShadowModel=srp_model.shadow_model,
        R_Sun=srp_model.R_Sun,
        R_Occulting=srp_model.R_Occulting,
        Ψ=srp_model.Ψ,
        AU=srp_model.AU,
    )
end

"""
    srp_accel(u::AbstractVector, sun_pos::AbstractVector, R_Sun::Number, R_Occulting::Number, Ψ::Number, RC::Number, t::Number; ShadowModel::ShadowModelType)

Compute the Acceleration from Solar Radiaiton Pressure

Radiation from the Sun reflects off the satellite's surface and transfers momentum perturbing the satellite's trajectory. This
force can be computed using the a Cannonball model with the following equation

                𝐚 = F * RC * Ψ * (AU/(R_sc_Sun))^2 * R̂_sc_Sun


!!! note
    Currently only Cannonball SRP is supported, to use a higher fidelity drag either use a state varying function or compute
    the ballistic coefficient further upstream

# Arguments

- `u::AbstractVector`: The current state of the spacecraft in the central body's inertial frame.
- `sun_pos::AbstractVector`: The current position of the Sun.
- `R_Sun::Number`: The radius of the Sun.
- `R_Occulting::Number`: The radius of the Earth.
- `Ψ::Number`: Solar Constant at 1 Astronomical Unit.
- `RC::Number`: The solar ballistic coefficient of the satellite -- (Area/mass) * Reflectivity Coefficient [kg/m^2].
- `t::Number`: The current time of the Simulation

# Optional Arguments

- `ShadowModel::ShadowModelType`: SRP Earth Shadow Model to use. Current Options -- :Conical, :Conical_Simplified, :Cylinderical

# Returns

- `SVector{3}{Number}`: Inertial acceleration from the 3rd body
"""
function srp_accel(
    u::AbstractVector{UT},
    sun_pos::AbstractVector,
    RC::Number;
    ShadowModel::ShadowModelType=Conical(),
    R_Sun::Number=R_SUN,
    R_Occulting::Number=R_EARTH,
    Ψ::Number=SOLAR_FLUX,
    AU::Number=ASTRONOMICAL_UNIT,
) where {UT}
    sat_pos = SVector{3,UT}(u[1], u[2], u[3])

    # Compute the lighting factor
    F = shadow_model(sat_pos, sun_pos, ShadowModel; R_Sun=R_Sun, R_Occulting=R_Occulting)

    # Compute the Vector Between the Satellite and Sun
    R_spacecraft_Sun = sat_pos - sun_pos
<<<<<<< HEAD
    R_sc_sun_norm = norm(R_spacecraft_Sun)

    F_srp = F * RC * Ψ * (AU / R_sc_sun_norm)^2 / 1E3

    #Compute the SRP Force
    return SVector{3}(
        F_srp * R_spacecraft_Sun[1] / R_sc_sun_norm,
        F_srp * R_spacecraft_Sun[2] / R_sc_sun_norm,
        F_srp * R_spacecraft_Sun[3] / R_sc_sun_norm,
=======
    R_sc_sun = norm(R_spacecraft_Sun)

    F_srp = F * RC * Ψ * (AU / R_sc_sun)^2 / 1E3

    #Compute the SRP Force
    return SVector{3}(
        F_srp * R_spacecraft_Sun[1] / R_sc_sun,
        F_srp * R_spacecraft_Sun[2] / R_sc_sun,
        F_srp * R_spacecraft_Sun[3] / R_sc_sun,
>>>>>>> 1cf0f5af
    )
end<|MERGE_RESOLUTION|>--- conflicted
+++ resolved
@@ -130,17 +130,6 @@
 
     # Compute the Vector Between the Satellite and Sun
     R_spacecraft_Sun = sat_pos - sun_pos
-<<<<<<< HEAD
-    R_sc_sun_norm = norm(R_spacecraft_Sun)
-
-    F_srp = F * RC * Ψ * (AU / R_sc_sun_norm)^2 / 1E3
-
-    #Compute the SRP Force
-    return SVector{3}(
-        F_srp * R_spacecraft_Sun[1] / R_sc_sun_norm,
-        F_srp * R_spacecraft_Sun[2] / R_sc_sun_norm,
-        F_srp * R_spacecraft_Sun[3] / R_sc_sun_norm,
-=======
     R_sc_sun = norm(R_spacecraft_Sun)
 
     F_srp = F * RC * Ψ * (AU / R_sc_sun)^2 / 1E3
@@ -150,6 +139,5 @@
         F_srp * R_spacecraft_Sun[1] / R_sc_sun,
         F_srp * R_spacecraft_Sun[2] / R_sc_sun,
         F_srp * R_spacecraft_Sun[3] / R_sc_sun,
->>>>>>> 1cf0f5af
     )
 end