name = "AstroForceModels"
uuid = "077569d7-e100-45f3-83e3-c646e23345bd"
authors = ["Jordan Murphy <jmurphy6895@gmail.com> and contributors"]
version = "1.0.0-DEV"

[deps]
ComponentArrays = "b0b7db55-cfe3-40fc-9ded-d10e2dbeff66"
LinearAlgebra = "37e2e46d-f89d-539d-b4ee-838fcccc9c8e"
SatelliteToolboxAtmosphericModels = "5718ef0a-a30f-426d-bcd9-4cf31dd12909"
SatelliteToolboxCelestialBodies = "b0edd99f-a7ca-4aa6-9a1e-a53e8f506046"
SatelliteToolboxGravityModels = "bd9e9728-6f7b-4d28-9e50-c765cb1b7c8c"
SatelliteToolboxTransformations = "6b019ec1-7a1e-4f04-96c7-a9db1ca5514d"
StaticArraysCore = "1e83bf80-4336-4d27-bf5d-d5a4f845583c"
ValSplit = "0625e100-946b-11ec-09cd-6328dd093154"

[compat]
<<<<<<< HEAD
SatelliteToolboxAtmosphericModels = "0.1"
=======
ComponentArrays = "0.15"
>>>>>>> b1a6db1d
julia = "1"

[extras]
Test = "8dfed614-e22c-5e08-85e1-65c5234f0b40"

[targets]
test = ["Test"]<|MERGE_RESOLUTION|>--- conflicted
+++ resolved
@@ -14,12 +14,9 @@
 ValSplit = "0625e100-946b-11ec-09cd-6328dd093154"
 
 [compat]
-<<<<<<< HEAD
 SatelliteToolboxAtmosphericModels = "0.1"
-=======
 ComponentArrays = "0.15"
->>>>>>> b1a6db1d
-julia = "1"
+julia = "1.9"
 
 [extras]
 Test = "8dfed614-e22c-5e08-85e1-65c5234f0b40"
