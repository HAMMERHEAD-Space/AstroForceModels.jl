using AllocCheck
using Aqua
using AstroForceModels
using ComponentArrays
using JET
using LinearAlgebra
using SatelliteToolboxAtmosphericModels
using SatelliteToolboxCelestialBodies
using SatelliteToolboxGravityModels
using SatelliteToolboxTransformations
using SpaceIndices
using StaticArraysCore
using Test

using DifferentiationInterface
using FiniteDiff, ForwardDiff, Enzyme, Mooncake, PolyesterForwardDiff, Zygote

@testset "AstroForceModels.jl" begin
    # Drag Tests
    include("drag/test_satellite_shape_model.jl")
    include("drag/test_density_calculator.jl")
    include("drag/test_drag_accel.jl")

    # SRP Tests
    include("solar_radiation_pressure/test_satellite_shape_models.jl")
    include("solar_radiation_pressure/test_shadow_models.jl")
    include("solar_radiation_pressure/test_srp_accel.jl")

    # Third Body Tests
    include("third_body/test_celestial_body.jl")
    include("third_body/test_third_body_model.jl")
    include("third_body/test_third_body_accel.jl")

    # Zonal Harmonics Tests
    include("gravity/test_grav_accel.jl")

    # Relativity Tests
    include("relativity/test_relativity.jl")

    # Dynamics Builder
    include("test_dynamics_builder.jl")
end

<<<<<<< HEAD
_BACKENDS = (
    ("ForwardDiff", AutoForwardDiff()),
    ("Enzyme", AutoEnzyme(; mode=Enzyme.set_runtime_activity(Enzyme.Forward))),
    ("Mooncake", AutoMooncake(; config=nothing)),
    ("PolyesterForwardDiff", AutoPolyesterForwardDiff()),
    ("Zygote", AutoZygote()),
)

@testset "Differentiability" begin
    include("differentiability/test_model_parameters.jl")
    include("differentiability/test_drag.jl")
    include("differentiability/test_srp.jl")
    include("differentiability/test_gravity.jl")
    include("differentiability/test_relativity.jl")
    include("differentiability/test_third_body.jl")
    include("differentiability/test_dynamics_builder.jl")
=======
@testset "Aqua.jl" begin
    Aqua.test_all(
        AstroForceModels;
        ambiguities=(recursive = false),
        deps_compat=(check_extras = false),
    )
>>>>>>> 1cf0f5af
end

@testset "Performance" begin
    # Force Model Allocation Check
    include("test_allocations.jl")
    include("test_JET.jl")

    Aqua.test_all(AstroForceModels; ambiguities=(recursive = false))
end<|MERGE_RESOLUTION|>--- conflicted
+++ resolved
@@ -41,7 +41,6 @@
     include("test_dynamics_builder.jl")
 end
 
-<<<<<<< HEAD
 _BACKENDS = (
     ("ForwardDiff", AutoForwardDiff()),
     ("Enzyme", AutoEnzyme(; mode=Enzyme.set_runtime_activity(Enzyme.Forward))),
@@ -58,14 +57,14 @@
     include("differentiability/test_relativity.jl")
     include("differentiability/test_third_body.jl")
     include("differentiability/test_dynamics_builder.jl")
-=======
+end
+
 @testset "Aqua.jl" begin
     Aqua.test_all(
         AstroForceModels;
         ambiguities=(recursive = false),
         deps_compat=(check_extras = false),
     )
->>>>>>> 1cf0f5af
 end
 
 @testset "Performance" begin
