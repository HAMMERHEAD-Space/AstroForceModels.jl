using AstroForceModels
using ComponentArrays
using LinearAlgebra
using SatelliteToolboxAtmosphericModels
using SatelliteToolboxCelestialBodies
using SatelliteToolboxGravityModels
using SatelliteToolboxTransformations
using SpaceIndices
using StaticArraysCore
using Test

using AllocCheck
using Aqua
using JET

using DifferentiationInterface
using FiniteDiff, ForwardDiff, Enzyme, Mooncake, PolyesterForwardDiff, Zygote

using AllocCheck
using Aqua
using JET

@testset "AstroForceModels.jl" begin
    # Drag Tests
    include("drag/test_satellite_shape_model.jl")
    include("drag/test_density_calculator.jl")
    include("drag/test_drag_accel.jl")

    # SRP Tests
    include("solar_radiation_pressure/test_satellite_shape_models.jl")
    include("solar_radiation_pressure/test_shadow_models.jl")
    include("solar_radiation_pressure/test_srp_accel.jl")
    include("solar_radiation_pressure/test_albedo_accel.jl")

    # Third Body Tests
    include("third_body/test_celestial_body.jl")
    include("third_body/test_third_body_model.jl")
    include("third_body/test_third_body_accel.jl")

    # Zonal Harmonics Tests
    include("gravity/test_grav_accel.jl")

    # Relativity Tests
    include("relativity/test_relativity.jl")

    # Dynamics Builder
    include("test_dynamics_builder.jl")
end

_BACKENDS = (
    ("ForwardDiff", AutoForwardDiff()),
    ("Enzyme", AutoEnzyme(; mode=Enzyme.set_runtime_activity(Enzyme.Forward))),
    ("Mooncake", AutoMooncake(; config=nothing)),
    ("PolyesterForwardDiff", AutoPolyesterForwardDiff()),
    ("Zygote", AutoZygote()),
)

@testset "Differentiability" begin
    include("differentiability/test_model_parameters.jl")
    include("differentiability/test_drag.jl")
    include("differentiability/test_srp.jl")
    include("differentiability/test_albedo.jl")
    include("differentiability/test_gravity.jl")
    include("differentiability/test_relativity.jl")
    include("differentiability/test_third_body.jl")
    include("differentiability/test_dynamics_builder.jl")
end

@testset "Performance" begin
    # Force Model Allocation Check
    include("test_allocations.jl")
    include("test_JET.jl")

<<<<<<< HEAD
    Aqua.test_all(
        AstroForceModels;
        ambiguities=(recursive = false),
        deps_compat=(check_extras = false),
    )
=======
    @testset "Aqua.jl" begin
        Aqua.test_all(
            AstroForceModels;
            ambiguities=(recursive = false),
            deps_compat=(check_extras = false),
        )
    end
>>>>>>> cb1e6f32
end<|MERGE_RESOLUTION|>--- conflicted
+++ resolved
@@ -71,13 +71,6 @@
     include("test_allocations.jl")
     include("test_JET.jl")
 
-<<<<<<< HEAD
-    Aqua.test_all(
-        AstroForceModels;
-        ambiguities=(recursive = false),
-        deps_compat=(check_extras = false),
-    )
-=======
     @testset "Aqua.jl" begin
         Aqua.test_all(
             AstroForceModels;
@@ -85,5 +78,4 @@
             deps_compat=(check_extras = false),
         )
     end
->>>>>>> cb1e6f32
 end